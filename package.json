{
	"name": "vlitejs",
	"version": "6.0.0",
	"description": "vLitejs is a fast and lightweight Javascript library for customizing video and audio player in Javascript with a minimalist theme (HTML5, Youtube, Vimeo, Dailymotion)",
	"keywords": [
		"video",
		"audio",
		"html5",
		"youtube",
		"vimeo",
		"dailymotion",
		"player",
		"youtube api",
		"vimeo api",
		"pip",
		"picture-in-picture",
		"subtitle",
		"cast",
		"chromecast",
		"airplay",
		"monetization",
		"ima-sdk",
		"sticky",
		"volume bar"
	],
	"homepage": "https://vlite.js.org",
	"bugs": "https://github.com/vlitejs/vlite/issues",
	"repository": "https://github.com/vlitejs/vlite.git",
	"funding": {
		"type": "individual",
		"url": "https://github.com/sponsors/yoriiis"
	},
	"license": "MIT",
	"author": "Joris DANIEL",
	"type": "module",
	"exports": {
		".": {
			"types": "./types/index.d.ts",
			"import": "./dist/vlite.js"
		},
		"./plugin/airplay": {
			"types": "./types/plugins/airplay/airplay.d.ts",
			"import": "./dist/plugins/airplay/airplay.js"
		}
	},
	"main": "dist/vlite.js",
	"module": "dist/vlite.js",
	"types": "./types/vlite/assets/scripts/vlite.d.ts",
	"files": [
		"dist",
		"!dist/**/*.map"
	],
	"scripts": {
		"build": "rm -rf ./dist/ && rollup --config ./config/rollup.config.js --environment ENV:production",
		"build:example": "rm -rf ./examples/dist/ && webpack --mode=production --config=./examples/webpack.config.js",
		"clean": "rm -rf ./dist/ ./examples/dist/",
		"dev:types": "tsc --noEmit --watch",
		"pre:publish": "npm run build && npm run build:example && npm run test",
		"start": "rm -rf ./dist/ && rollup --config ./config/rollup.config.js --environment ENV:development --watch --sourcemap",
		"start:example": "rm -rf ./examples/dist/ && webpack serve --mode=development --config=./examples/webpack.config.js",
<<<<<<< HEAD
		"test": "npm run test:eslint && npm run test:stylelint && npm run test:types && npm run test:markdown",
		"test:eslint": "eslint ./src --config config/.eslintrc.cjs --ignore-pattern dist",
		"test:eslint:fix": "eslint ./src --config config/.eslintrc.cjs --ignore-pattern dist --fix",
		"test:markdown": "markdownlint-cli2 '**/*.md' '.github/*.md'",
		"test:stylelint": "stylelint \"./src/**/*.css\" --config ./config/stylelint.config.cjs",
		"test:stylelint:fix": "stylelint \"./src/**/*.css\" --config ./config/stylelint.config.cjs --fix",
		"test:types": "tsc --noEmit"
=======
		"test": "echo 'No local tests' && exit 0"
>>>>>>> 15ea9700
	},
	"prettier": "./config/prettier.config.cjs",
	"dependencies": {
		"validate-target": "^3.0.0"
	},
	"devDependencies": {
		"@rollup/plugin-alias": "^5.0.0",
		"@rollup/plugin-buble": "^0.21.3",
		"@rollup/plugin-commonjs": "^24.1.0",
		"@rollup/plugin-node-resolve": "^15.0.2",
		"@rollup/plugin-replace": "^5.0.2",
		"@rollup/plugin-typescript": "^8.3.0",
		"@types/chromecast-caf-sender": "^1.0.5",
<<<<<<< HEAD
		"@typescript-eslint/eslint-plugin": "^5.59.0",
		"@typescript-eslint/parser": "^5.59.0",
		"@web/dev-server-rollup": "^0.5.0",
=======
		"babel-loader": "^9.1.2",
>>>>>>> 15ea9700
		"css-loader": "^6.7.3",
		"css-minimizer-webpack-plugin": "^5.0.0",
		"html-webpack-plugin": "^5.5.1",
		"mini-css-extract-plugin": "^2.7.5",
		"postcss": "^8.4.23",
		"postcss-custom-media": "^9.1.3",
		"postcss-import": "^15.1.0",
		"postcss-loader": "^7.2.4",
		"postcss-nested": "^6.0.1",
		"postcss-preset-env": "^8.3.2",
		"postcss-url": "^10.1.1",
<<<<<<< HEAD
		"prettier": "^2.8.7",
		"rollup": "^2.64.0",
		"rollup-plugin-postcss": "^4.0.2",
		"rollup-plugin-svg": "^2.0.0",
		"rollup-plugin-terser": "^7.0.2",
		"stylelint": "^14.10.0",
		"stylelint-config-prettier": "^9.0.5",
		"stylelint-config-standard": "^27.0.0",
		"stylelint-prettier": "^2.0.0",
=======
		"style-loader": "^3.3.2",
>>>>>>> 15ea9700
		"terser-webpack-plugin": "^5.3.7",
		"ts-loader": "^9.4.2",
		"typescript": "^5.0.4",
		"webpack": "^5.80.0",
		"webpack-cli": "^5.0.2",
		"webpack-dev-server": "^4.13.3"
	},
	"engines": {
		"node": ">=16.20.0"
	}
}<|MERGE_RESOLUTION|>--- conflicted
+++ resolved
@@ -58,17 +58,7 @@
 		"pre:publish": "npm run build && npm run build:example && npm run test",
 		"start": "rm -rf ./dist/ && rollup --config ./config/rollup.config.js --environment ENV:development --watch --sourcemap",
 		"start:example": "rm -rf ./examples/dist/ && webpack serve --mode=development --config=./examples/webpack.config.js",
-<<<<<<< HEAD
-		"test": "npm run test:eslint && npm run test:stylelint && npm run test:types && npm run test:markdown",
-		"test:eslint": "eslint ./src --config config/.eslintrc.cjs --ignore-pattern dist",
-		"test:eslint:fix": "eslint ./src --config config/.eslintrc.cjs --ignore-pattern dist --fix",
-		"test:markdown": "markdownlint-cli2 '**/*.md' '.github/*.md'",
-		"test:stylelint": "stylelint \"./src/**/*.css\" --config ./config/stylelint.config.cjs",
-		"test:stylelint:fix": "stylelint \"./src/**/*.css\" --config ./config/stylelint.config.cjs --fix",
-		"test:types": "tsc --noEmit"
-=======
 		"test": "echo 'No local tests' && exit 0"
->>>>>>> 15ea9700
 	},
 	"prettier": "./config/prettier.config.cjs",
 	"dependencies": {
@@ -82,13 +72,7 @@
 		"@rollup/plugin-replace": "^5.0.2",
 		"@rollup/plugin-typescript": "^8.3.0",
 		"@types/chromecast-caf-sender": "^1.0.5",
-<<<<<<< HEAD
-		"@typescript-eslint/eslint-plugin": "^5.59.0",
-		"@typescript-eslint/parser": "^5.59.0",
-		"@web/dev-server-rollup": "^0.5.0",
-=======
 		"babel-loader": "^9.1.2",
->>>>>>> 15ea9700
 		"css-loader": "^6.7.3",
 		"css-minimizer-webpack-plugin": "^5.0.0",
 		"html-webpack-plugin": "^5.5.1",
@@ -100,19 +84,11 @@
 		"postcss-nested": "^6.0.1",
 		"postcss-preset-env": "^8.3.2",
 		"postcss-url": "^10.1.1",
-<<<<<<< HEAD
-		"prettier": "^2.8.7",
 		"rollup": "^2.64.0",
 		"rollup-plugin-postcss": "^4.0.2",
 		"rollup-plugin-svg": "^2.0.0",
 		"rollup-plugin-terser": "^7.0.2",
-		"stylelint": "^14.10.0",
-		"stylelint-config-prettier": "^9.0.5",
-		"stylelint-config-standard": "^27.0.0",
-		"stylelint-prettier": "^2.0.0",
-=======
 		"style-loader": "^3.3.2",
->>>>>>> 15ea9700
 		"terser-webpack-plugin": "^5.3.7",
 		"ts-loader": "^9.4.2",
 		"typescript": "^5.0.4",
