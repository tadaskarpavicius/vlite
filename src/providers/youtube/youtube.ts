--- conflicted
+++ resolved
@@ -1,8 +1,4 @@
-<<<<<<< HEAD
-import { playerParameters } from 'shared/assets/interfaces/interfaces.js'
-=======
-import { playerParameters } from 'shared/assets/types/types'
->>>>>>> aa3ad813
+import { playerParameters } from 'shared/assets/types/types.js'
 
 declare global {
 	interface Window {
