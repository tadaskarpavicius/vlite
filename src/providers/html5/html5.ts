<<<<<<< HEAD
import { playerParameters, configEvent } from 'shared/assets/interfaces/interfaces.js'
=======
import { playerParameters, configEvent } from 'shared/assets/types/types'
>>>>>>> aa3ad813

/**
 * The provider function returns the provider Class which is extended from vLitejs Player
 * @param Player
 * @returns Provider class extended from vLitejs Player
 */
export default function Html5Provider(Player: any) {
	/**
	 * vlitejs Player HTML5
	 * @module vlitejs/Player/PlayerHtml5
	 */
	return class PlayerHtml5 extends Player {
		events: configEvent[]

		constructor(props: playerParameters) {
			super(props)

			this.events = [
				{ type: 'timeupdate', listener: super.onTimeUpdate },
				{ type: 'ended', listener: super.onMediaEnded },
				{ type: 'playing', listener: this.onPlaying },
				{ type: 'waiting', listener: this.onWaiting },
				{ type: 'seeking', listener: this.onSeeking },
				{ type: 'seeked', listener: this.onSeeked }
			]
		}

		/**
		 * Initialize the player
		 */
		init() {
			this.waitUntilVideoIsReady().then(() => {
				this.addSpecificEvents()
				super.onReady()
			})
		}

		/**
		 * Wait until the video is ready
		 * @returns The video is ready
		 */
		waitUntilVideoIsReady(): Promise<any> {
			return new window.Promise<void>((resolve) => {
				if (this.media.readyState >= 2 && this.media.duration) {
					resolve()
				} else {
					// Listen both events
					// "loadedmetadata" is not fired on Firefox
					// "canplay" is not fired in iOS
					this.media.addEventListener('loadedmetadata', resolve, { once: true })
					this.media.addEventListener('canplay', resolve, { once: true })
				}
			})
		}

		/**
		 * Create event listeners
		 * All listeners are created on class properties to facilitate the deletion of events
		 */
		addSpecificEvents() {
			this.events.forEach((event) => {
				this.media.addEventListener(event.type, event.listener.bind(this))
			})
		}

		/**
		 * Get the player instance
		 * @returns Media element
		 */
		getInstance(): HTMLElement {
			return this.media
		}

		/**
		 * Get the player current time
		 * @returns Current time of the video
		 */
		getCurrentTime(): Promise<number> {
			return new window.Promise((resolve) => resolve(this.media.currentTime))
		}

		/**
		 * Get the player duration
		 * @returns Duration of the video
		 */
		getDuration(): Promise<number> {
			return new window.Promise((resolve) => resolve(this.media.duration))
		}

		/**
		 * Play method of the player
		 */
		methodPlay() {
			this.media.play()
		}

		/**
		 * Pause method of the player
		 */
		methodPause() {
			this.media.pause()
		}

		/**
		 * Set volume method of the player
		 * @param volume New volume
		 */
		methodSetVolume(volume: number) {
			this.media.volume = volume
		}

		/**
		 * Get volume method of the player
		 * @returns Player volume
		 */
		methodGetVolume(): Promise<number> {
			return new window.Promise((resolve) => resolve(this.media.volume))
		}

		/**
		 * Mute method of the player
		 */
		methodMute() {
			this.media.muted = true
			this.media.setAttribute('muted', '')
		}

		/**
		 * Unmute method of the player
		 */
		methodUnMute() {
			this.media.muted = false
			this.media.removeAttribute('muted')
		}

		/**
		 * Set the new current time for the player
		 * @param Current time video
		 */
		methodSeekTo(newTime: number) {
			this.media.currentTime = newTime
		}

		/**
		 * Function executed when the video is waiting
		 */
		onWaiting() {
			this.loading(true)
		}

		/**
		 * Function executed when the video is playing
		 */
		onPlaying() {
			this.loading(false)
		}

		/**
		 * Function executed when the video is seeking
		 */
		onSeeking() {
			this.loading(true)
		}

		/**
		 * Function executed when the video seek is done
		 */
		onSeeked() {
			this.loading(false)
		}

		/**
		 * Remove event listeners
		 */
		removeSpecificEvents() {
			this.events.forEach((event) => {
				this.media.removeEventListener(event.type, event.listener)
			})
		}

		/**
		 * Remove the Vimeo player (instance, events)
		 */
		destroy() {
			this.removeSpecificEvents()
			super.destroy()
		}
	}
}<|MERGE_RESOLUTION|>--- conflicted
+++ resolved
@@ -1,8 +1,4 @@
-<<<<<<< HEAD
-import { playerParameters, configEvent } from 'shared/assets/interfaces/interfaces.js'
-=======
-import { playerParameters, configEvent } from 'shared/assets/types/types'
->>>>>>> aa3ad813
+import { playerParameters, configEvent } from 'shared/assets/types/types.js'
 
 /**
  * The provider function returns the provider Class which is extended from vLitejs Player
