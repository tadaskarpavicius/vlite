<<<<<<< HEAD
import { FullScreenSupport } from 'shared/assets/interfaces/interfaces.js'
=======
import { FullScreenSupport } from 'shared/assets/types/types'
>>>>>>> aa3ad813

declare global {
	interface Document {
		[key: string]: any
	}
	interface Window {
		DocumentTouch: any
	}
}

/**
 * Convert video time second to 00:00 display
 * @param time Current time
 * @returns Formatted time
 */
export function formatVideoTime(time: number): string {
	const ms = time * 1000
	const min = (ms / 1000 / 60) << 0
	const sec = (ms / 1000) % 60 << 0
	let timeInString = ''

	timeInString += min < 10 ? '0' : ''
	timeInString += min + ':'
	timeInString += sec < 10 ? '0' : ''
	timeInString += sec

	return timeInString
}

/**
 * Check fullscreen support API on different browsers and cached prefixs
 * @returns Fullscreen utils functions
 */
export function checkSupportFullScreen(): FullScreenSupport {
	const prefix = getBrowserPrefix()

	return {
		requestFn: prefix ? `${prefix}RequestFullScreen` : 'requestFullscreen',
		cancelFn: prefix ? `${prefix}ExitFullscreen` : 'exitFullscreen',
		changeEvent: prefix ? `${prefix}fullscreenchange` : 'fullscreenchange',
		isFullScreen: prefix ? `${prefix}FullscreenElement` : 'fullscreenElement'
	}
}

/**
 * Get browser prefix used by the fullscreen API
 * @returns Browser prefix (webkit|moz|ms)
 */
export function getBrowserPrefix(): string {
	if (document.exitFullscreen instanceof Function) return ''

	const prefixs = ['webkit', 'moz', 'ms']

	return (
		prefixs.find(
			(prefix: string) =>
				document[prefix + 'ExitFullscreen'] instanceof Function ||
				document[`${prefix}CancelFullScreen`] instanceof Function
		) || ''
	)
}

/**
 * Check if the device is touch
 * @returns Is touch
 */
export function isTouch(): boolean {
	return !!('ontouchstart' in document.documentElement)
}<|MERGE_RESOLUTION|>--- conflicted
+++ resolved
@@ -1,8 +1,4 @@
-<<<<<<< HEAD
-import { FullScreenSupport } from 'shared/assets/interfaces/interfaces.js'
-=======
-import { FullScreenSupport } from 'shared/assets/types/types'
->>>>>>> aa3ad813
+import { FullScreenSupport } from 'shared/assets/types/types.js'
 
 declare global {
 	interface Document {
