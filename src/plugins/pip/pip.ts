--- conflicted
+++ resolved
@@ -1,10 +1,6 @@
 import './pip.css'
 import svgPip from 'shared/assets/svgs/pip.svg'
-<<<<<<< HEAD
-import { pluginParameter } from 'shared/assets/interfaces/interfaces.js'
-=======
-import { pluginParameter } from 'shared/assets/types/types'
->>>>>>> aa3ad813
+import { pluginParameter } from 'shared/assets/types/types.js'
 
 /**
  * Vlitejs Picture-in-Picture plugin
