import './volume-bar.css'
<<<<<<< HEAD
import { pluginParameter } from 'shared/assets/interfaces/interfaces.js'
=======
import { pluginParameter } from 'shared/assets/types/types'
>>>>>>> aa3ad813

/**
 * Vlitejs Volume bar plugin
 * @module Vlitejs/plugins/VolumeBar
 */
export default class VolumeBar {
	player: any
	volumeBar!: HTMLInputElement

	providers = ['html5', 'youtube', 'dailymotion', 'vimeo']
	types = ['video', 'audio']

	/**
	 * @constructor
	 * @param options
	 * @param options.player Player instance
	 */
	constructor({ player }: pluginParameter) {
		this.player = player

		this.onInputVolumeBar = this.onInputVolumeBar.bind(this)
		this.onVolumeChange = this.onVolumeChange.bind(this)
	}

	/**
	 * Initialize
	 */
	init() {
		if (this.player.options.controls && this.player.options.volume) {
			this.render()
			this.volumeBar = this.player.elements.container.querySelector('.v-volumeBar')
			this.addEvents()
		}
	}

	/**
	 * On player ready
	 */
	onReady() {
		this.player.getVolume().then((volume: number) => {
			this.updateVolumeBar(this.player.isMuted ? 0 : volume)
		})
	}

	/**
	 * Update the volume bar
	 * @param volume Volume level
	 */
	updateVolumeBar(volume: number) {
		this.volumeBar.style.setProperty('--vlite-progressValue', `${volume * 100}%`)
	}

	/**
	 * Render the plugin HTML
	 */
	render() {
		const controlBar = this.player.elements.container.querySelector('.v-controlBar')

		if (controlBar) {
			const volumeButton = this.player.elements.container.querySelector('.v-volumeButton')
			const template = `<input type="range" class="v-volumeBar v-progressBarStyle" min="0" max="1" step="0.1" value="1" aria-label="Volume" aria-valuemin="0" tabindex="0" />`

			// Wrap volume button to group button and progress bar
			const volumeArea = document.createElement('div')
			volumeArea.classList.add('v-volumeArea')
			volumeButton.parentNode.insertBefore(volumeArea, volumeButton)
			volumeArea.appendChild(volumeButton)

			volumeArea.insertAdjacentHTML('beforeend', template)
		}
	}

	/**
	 * Add event listeners
	 */
	addEvents() {
		this.volumeBar.addEventListener('input', this.onInputVolumeBar)
		this.player.on('volumechange', this.onVolumeChange)
	}

	/**
	 * On input volume bar
	 * @param e Event data
	 */
	onInputVolumeBar(e: Event) {
		const target = e.target as HTMLInputElement
		const value = parseFloat(target.value)

		this.updateVolumeBar(value)
		target.setAttribute('aria-valuenow', `${Math.round(value)}`)
		this.player.setVolume(value)
	}

	/**
	 * On volume change, update the ad volume
	 */
	onVolumeChange(e: CustomEvent) {
		const { volume } = e?.detail || {}

		if (volume) {
			this.volumeBar.value = `${volume}`
			this.updateVolumeBar(volume)
		} else {
			if (this.player.isMuted) {
				this.volumeBar.value = '0'
				this.updateVolumeBar(0)
			} else {
				this.player.getVolume().then((volume: number) => {
					this.volumeBar.value = `${volume}`
					this.updateVolumeBar(volume)
				})
			}
		}
	}

	/**
	 * Destroy the plugin
	 */
	destroy() {
		this.volumeBar.removeEventListener('input', this.onInputVolumeBar)
	}
}<|MERGE_RESOLUTION|>--- conflicted
+++ resolved
@@ -1,9 +1,5 @@
 import './volume-bar.css'
-<<<<<<< HEAD
-import { pluginParameter } from 'shared/assets/interfaces/interfaces.js'
-=======
-import { pluginParameter } from 'shared/assets/types/types'
->>>>>>> aa3ad813
+import { pluginParameter } from 'shared/assets/types/types.js'
 
 /**
  * Vlitejs Volume bar plugin
