import './airplay.css'
import svgAirPlay from 'shared/assets/svgs/airplay.svg'
<<<<<<< HEAD
import { pluginParameter } from 'shared/assets/interfaces/interfaces.js'
=======
import { pluginParameter } from 'shared/assets/types/types'
>>>>>>> aa3ad813

declare global {
	interface Window {
		WebKitPlaybackTargetAvailabilityEvent: () => void
	}
}
type WebkitEvent = {
	availability: string
}

/**
 * Vlitejs AirPlay plugin
 * @module Vlitejs/plugins/airPlay
 */
export default class AirPlayPlugin {
	player: any
	options: any
	airPlayAvailable: boolean
	airPlayButton!: HTMLElement

	providers = ['html5']
	types = ['video']

	/**
	 * @constructor
	 * @param options
	 * @param options.player Player instance
	 */
	constructor({ player }: pluginParameter) {
		this.player = player
		this.airPlayAvailable = window.WebKitPlaybackTargetAvailabilityEvent instanceof Function

		this.onWebKitPlaybackTargetAvailabilityChanged =
			this.onWebKitPlaybackTargetAvailabilityChanged.bind(this)
		this.onWebKitCurrentPlaybackTargetWirelessChanged =
			this.onWebKitCurrentPlaybackTargetWirelessChanged.bind(this)
		this.onClickOnAirPlayButton = this.onClickOnAirPlayButton.bind(this)
		this.onEnterFullscreen = this.onEnterFullscreen.bind(this)
		this.onExitFullscreen = this.onExitFullscreen.bind(this)
	}

	/**
	 * Initialize the plugin
	 */
	init() {
		this.airPlayAvailable && this.addEvents()
	}

	/**
	 * Add event listeners
	 */
	addEvents() {
		this.render()
		this.airPlayButton = this.player.elements.container.querySelector('.v-airPlayButton')

		!this.player.isFullScreen && this.addAirPlayEvents()
		this.player.media.addEventListener(
			'webkitcurrentplaybacktargetiswirelesschanged',
			this.onWebKitCurrentPlaybackTargetWirelessChanged
		)

		this.airPlayButton.addEventListener('click', this.onClickOnAirPlayButton)
		this.player.on('enterfullscreen', this.onEnterFullscreen)
		this.player.on('exitfullscreen', this.onExitFullscreen)
	}

	/**
	 * Render the plugin HTML
	 */
	render() {
		const controlBar = this.player.elements.container.querySelector('.v-controlBar')
		const fullscreenButton = this.player.elements.container.querySelector('.v-fullscreenButton')
		const template = `<button class="v-airPlayButton v-controlButton" hidden>${svgAirPlay}</button>`

		if (controlBar) {
			if (fullscreenButton) {
				fullscreenButton.insertAdjacentHTML('beforebegin', template)
			} else {
				controlBar.insertAdjacentHTML('beforeend', template)
			}
		}
	}

	/**
	 * Add AirPlay event listeners
	 */
	addAirPlayEvents() {
		this.player.media.addEventListener(
			'webkitplaybacktargetavailabilitychanged',
			this.onWebKitPlaybackTargetAvailabilityChanged
		)
	}

	/**
	 * Remove AirPlay event listeners
	 */
	removeAirPlayEvents() {
		this.player.media.removeEventListener(
			'webkitplaybacktargetavailabilitychanged',
			this.onWebKitPlaybackTargetAvailabilityChanged
		)
	}

	/**
	 * Detects when AirPlay availability changes
	 * @param e Event data
	 */
	onWebKitPlaybackTargetAvailabilityChanged(e: WebkitEvent) {
		switch (e.availability) {
			case 'available':
				this.airPlayButton.removeAttribute('hidden')
				break
			case 'not-available':
				this.airPlayButton.setAttribute('hidden', '')
				break
		}
	}

	/**
	 * On click on airplay button, open the airplay selection UI
	 * @param e Event data
	 */
	onClickOnAirPlayButton(e: Event) {
		e.preventDefault()
		this.player.media.webkitShowPlaybackTargetPicker()
	}

	/**
	 * Remove AirPlay event on enter on fullscreen
	 * Recommended by Apple
	 */
	onEnterFullscreen() {
		this.removeAirPlayEvents()
	}

	/**
	 * Add AirPlay event on enter on fullscreen
	 * Recommended by Apple
	 */
	onExitFullscreen() {
		this.addAirPlayEvents()
	}

	/**
	 * On media playback wireless changed
	 */
	onWebKitCurrentPlaybackTargetWirelessChanged() {
		if (this.player.media.webkitCurrentPlaybackTargetIsWireless) {
			this.player.dispatchEvent('airplaysessionstarted')
			this.airPlayButton.classList.add('v-active')
		} else {
			this.player.dispatchEvent('airplaysessionended')
			this.airPlayButton.classList.remove('v-active')
			this.player.pause()
		}
	}

	/**
	 * Destroy the plugin
	 */
	destroy() {
		this.removeAirPlayEvents()
		this.player.media.removeEventListener(
			'webkitcurrentplaybacktargetiswirelesschanged',
			this.onWebKitCurrentPlaybackTargetWirelessChanged
		)
		this.airPlayButton.removeEventListener('click', this.onClickOnAirPlayButton)
		this.player.off('enterfullscreen', this.onEnterFullscreen)
		this.player.off('exitfullscreen', this.onExitFullscreen)
	}
}<|MERGE_RESOLUTION|>--- conflicted
+++ resolved
@@ -1,10 +1,6 @@
 import './airplay.css'
 import svgAirPlay from 'shared/assets/svgs/airplay.svg'
-<<<<<<< HEAD
-import { pluginParameter } from 'shared/assets/interfaces/interfaces.js'
-=======
-import { pluginParameter } from 'shared/assets/types/types'
->>>>>>> aa3ad813
+import { pluginParameter } from 'shared/assets/types/types.js'
 
 declare global {
 	interface Window {
