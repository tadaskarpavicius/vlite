{
	"compilerOptions": {
<<<<<<< HEAD
		"moduleResolution": "NodeNext",
=======
		"strict": true,
		"module": "amd",
		"moduleResolution": "nodenext",
		"target": "es2017",
		"lib": ["es2017", "dom"],
>>>>>>> aa3ad813
		"outDir": "./lib",
		"declaration": false,
		"allowJs": true,
		"checkJs": false,
		"esModuleInterop": true,
		"skipLibCheck": true,
		"forceConsistentCasingInFileNames": true,
		"allowSyntheticDefaultImports": true,
<<<<<<< HEAD
		"module": "nodenext",
=======
		"resolveJsonModule": true,
>>>>>>> aa3ad813
		"baseUrl": "./src",
		"paths": {
			"shared": ["./shared"],
			"components": ["./components"],
			"provider": ["./provider"],
			"plugins": ["./plugins"],
			"core": ["./core"]
		}
	},
	"include": ["./src/**/*.ts"]
}<|MERGE_RESOLUTION|>--- conflicted
+++ resolved
@@ -1,14 +1,10 @@
 {
 	"compilerOptions": {
-<<<<<<< HEAD
+		"strict": true,
+		"module": "nodenext",
 		"moduleResolution": "NodeNext",
-=======
-		"strict": true,
-		"module": "amd",
-		"moduleResolution": "nodenext",
 		"target": "es2017",
 		"lib": ["es2017", "dom"],
->>>>>>> aa3ad813
 		"outDir": "./lib",
 		"declaration": false,
 		"allowJs": true,
@@ -17,11 +13,7 @@
 		"skipLibCheck": true,
 		"forceConsistentCasingInFileNames": true,
 		"allowSyntheticDefaultImports": true,
-<<<<<<< HEAD
-		"module": "nodenext",
-=======
 		"resolveJsonModule": true,
->>>>>>> aa3ad813
 		"baseUrl": "./src",
 		"paths": {
 			"shared": ["./shared"],
